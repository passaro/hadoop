/**
 * Licensed to the Apache Software Foundation (ASF) under one
 * or more contributor license agreements.  See the NOTICE file
 * distributed with this work for additional information
 * regarding copyright ownership.  The ASF licenses this file
 * to you under the Apache License, Version 2.0 (the
 * "License"); you may not use this file except in compliance
 * with the License.  You may obtain a copy of the License at
 *
 *     http://www.apache.org/licenses/LICENSE-2.0
 *
 * Unless required by applicable law or agreed to in writing, software
 * distributed under the License is distributed on an "AS IS" BASIS,
 * WITHOUT WARRANTIES OR CONDITIONS OF ANY KIND, either express or implied.
 * See the License for the specific language governing permissions and
 * limitations under the License.
 */
package org.apache.hadoop.hdfs.protocol;

import java.net.URI;

import org.apache.hadoop.classification.InterfaceAudience;
import org.apache.hadoop.classification.InterfaceStability;
import org.apache.hadoop.fs.FileEncryptionInfo;
import org.apache.hadoop.fs.LocatedFileStatus;
import org.apache.hadoop.fs.Path;
import org.apache.hadoop.fs.permission.FsPermission;
import org.apache.hadoop.hdfs.DFSUtil;

/** 
 * Interface that represents the over the wire information
 * including block locations for a file.
 */
@InterfaceAudience.Private
@InterfaceStability.Evolving
public class HdfsLocatedFileStatus extends HdfsFileStatus {
  private final LocatedBlocks locations;

  /**
   * Constructor
   * 
   * @param length size
   * @param isdir if this is directory
   * @param block_replication the file's replication factor
   * @param blocksize the file's block size
   * @param modification_time most recent modification time
   * @param access_time most recent access time
   * @param permission permission
   * @param owner owner
   * @param group group
   * @param symlink symbolic link
   * @param path local path name in java UTF8 format 
   * @param fileId the file id
   * @param locations block locations
   * @param feInfo file encryption info
   */
  public HdfsLocatedFileStatus(long length, boolean isdir,
      int block_replication, long blocksize, long modification_time,
      long access_time, FsPermission permission, String owner, String group,
      byte[] symlink, byte[] path, long fileId, LocatedBlocks locations,
<<<<<<< HEAD
      int childrenNum, byte storagePolicy) {
    super(length, isdir, block_replication, blocksize, modification_time,
        access_time, permission, owner, group, symlink, path, fileId,
        childrenNum, storagePolicy);
=======
    int childrenNum, FileEncryptionInfo feInfo) {
    super(length, isdir, block_replication, blocksize, modification_time,
      access_time, permission, owner, group, symlink, path, fileId,
      childrenNum, feInfo);
>>>>>>> 6824abc1
    this.locations = locations;
  }

  public LocatedBlocks getBlockLocations() {
    return locations;
  }

  public final LocatedFileStatus makeQualifiedLocated(URI defaultUri,
      Path path) {
    return new LocatedFileStatus(getLen(), isDir(), getReplication(),
        getBlockSize(), getModificationTime(),
        getAccessTime(),
        getPermission(), getOwner(), getGroup(),
        isSymlink() ? new Path(getSymlink()) : null,
        (getFullPath(path)).makeQualified(
            defaultUri, null), // fully-qualify path
        DFSUtil.locatedBlocks2Locations(getBlockLocations()));
  }
}<|MERGE_RESOLUTION|>--- conflicted
+++ resolved
@@ -58,17 +58,10 @@
       int block_replication, long blocksize, long modification_time,
       long access_time, FsPermission permission, String owner, String group,
       byte[] symlink, byte[] path, long fileId, LocatedBlocks locations,
-<<<<<<< HEAD
-      int childrenNum, byte storagePolicy) {
+      int childrenNum, FileEncryptionInfo feInfo, byte storagePolicy) {
     super(length, isdir, block_replication, blocksize, modification_time,
         access_time, permission, owner, group, symlink, path, fileId,
-        childrenNum, storagePolicy);
-=======
-    int childrenNum, FileEncryptionInfo feInfo) {
-    super(length, isdir, block_replication, blocksize, modification_time,
-      access_time, permission, owner, group, symlink, path, fileId,
-      childrenNum, feInfo);
->>>>>>> 6824abc1
+        childrenNum, feInfo, storagePolicy);
     this.locations = locations;
   }
 
