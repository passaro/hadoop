--- conflicted
+++ resolved
@@ -234,14 +234,8 @@
       amtToRead -= numRead;
       readOffset += numRead;
     }
-<<<<<<< HEAD
     blockReader.close(null, null);
-    out.print(HtmlQuoting.quoteHtmlChars(new String(buf)));
-=======
-    blockReader = null;
-    s.close();
     out.print(HtmlQuoting.quoteHtmlChars(new String(buf, Charsets.UTF_8)));
->>>>>>> 3052ad1f
   }
 
   public static void addTableHeader(JspWriter out) throws IOException {
